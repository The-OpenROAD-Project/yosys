/*
 *  yosys -- Yosys Open SYnthesis Suite
 *
 *  Copyright (C) 2012  Clifford Wolf <clifford@clifford.at>
 *                2019  Eddie Hung <eddie@fpgeh.com>
 *
 *  Permission to use, copy, modify, and/or distribute this software for any
 *  purpose with or without fee is hereby granted, provided that the above
 *  copyright notice and this permission notice appear in all copies.
 *
 *  THE SOFTWARE IS PROVIDED "AS IS" AND THE AUTHOR DISCLAIMS ALL WARRANTIES
 *  WITH REGARD TO THIS SOFTWARE INCLUDING ALL IMPLIED WARRANTIES OF
 *  MERCHANTABILITY AND FITNESS. IN NO EVENT SHALL THE AUTHOR BE LIABLE FOR
 *  ANY SPECIAL, DIRECT, INDIRECT, OR CONSEQUENTIAL DAMAGES OR ANY DAMAGES
 *  WHATSOEVER RESULTING FROM LOSS OF USE, DATA OR PROFITS, WHETHER IN AN
 *  ACTION OF CONTRACT, NEGLIGENCE OR OTHER TORTIOUS ACTION, ARISING OUT OF
 *  OR IN CONNECTION WITH THE USE OR PERFORMANCE OF THIS SOFTWARE.
 *
 */

// [[CITE]] ABC
// Berkeley Logic Synthesis and Verification Group, ABC: A System for Sequential Synthesis and Verification
// http://www.eecs.berkeley.edu/~alanmi/abc/

#if 0
// Based on &flow3 - better QoR but more experimental
#define ABC_COMMAND_LUT "&st; &ps -l; &sweep -v; &scorr; " \
						"&st; &if {W}; &save; &st; &syn2; &if {W} -v; &save; &load; "\
						"&st; &if -g -K 6; &dch -f; &if {W} -v; &save; &load; "\
						"&st; &if -g -K 6; &synch2; &if {W} -v; &save; &load; "\
						"&mfs; &ps -l"
#else
#define ABC_COMMAND_LUT "&st; &scorr; &sweep; &dc2; &st; &dch -f; &ps; &if {W} {D} -v; &mfs; &ps -l"
#endif


#define ABC_FAST_COMMAND_LUT "&st; &if {W} {D}"

#include "kernel/register.h"
#include "kernel/sigtools.h"
#include "kernel/celltypes.h"
#include "kernel/cost.h"
#include "kernel/log.h"
#include <stdlib.h>
#include <stdio.h>
#include <string.h>
#include <cerrno>
#include <sstream>
#include <climits>

#ifndef _WIN32
#  include <unistd.h>
#  include <dirent.h>
#endif

#include "frontends/aiger/aigerparse.h"
#include "kernel/utils.h"

#ifdef YOSYS_LINK_ABC
extern "C" int Abc_RealMain(int argc, char *argv[]);
#endif

USING_YOSYS_NAMESPACE
PRIVATE_NAMESPACE_BEGIN

bool markgroups;
int map_autoidx;
SigMap assign_map;
RTLIL::Module *module;

bool clk_polarity, en_polarity;
RTLIL::SigSpec clk_sig, en_sig;

inline std::string remap_name(RTLIL::IdString abc_name)
{
	return stringf("$abc$%d$%s", map_autoidx, abc_name.c_str()+1);
}

void handle_loops(RTLIL::Design *design,
		const dict<IdString,pool<IdString>> &scc_break_inputs)
{
	Pass::call(design, "scc -set_attr abc_scc_id {}");

	// For every unique SCC found, (arbitrarily) find the first
	// cell in the component, and select (and mark) all its output
	// wires
	pool<RTLIL::Const> ids_seen;
<<<<<<< HEAD
	for (auto cell : module->selected_cells()) {
		auto it = cell->attributes.find("\\abc_scc_id");
=======
	for (auto cell : module->cells()) {
		auto it = cell->attributes.find(ID(abc_scc_id));
>>>>>>> 5abe1333
		if (it != cell->attributes.end()) {
			auto r = ids_seen.insert(it->second);
			if (r.second) {
				for (auto &c : cell->connections_) {
					if (c.second.is_fully_const()) continue;
					if (cell->output(c.first)) {
						SigBit b = c.second.as_bit();
						Wire *w = b.wire;
						log_assert(!w->port_input);
						w->port_input = true;
						w = module->wire(stringf("%s.abci", w->name.c_str()));
						if (!w) {
							w = module->addWire(stringf("%s.abci", b.wire->name.c_str()), GetSize(b.wire));
							w->port_output = true;
						}
						else {
							log_assert(w->port_input);
							log_assert(b.offset < GetSize(w));
						}
						w->set_bool_attribute(ID(abc_scc_break));
						module->swap_names(b.wire, w);
						c.second = RTLIL::SigBit(w, b.offset);
					}
				}
			}
			cell->attributes.erase(it);
		}

		auto jt = scc_break_inputs.find(cell->type);
		if (jt != scc_break_inputs.end())
			for (auto port_name : jt->second) {
				RTLIL::SigSpec sig;
				auto &rhs = cell->connections_.at(port_name);
				for (auto b : rhs) {
					Wire *w = b.wire;
					if (!w) continue;
					w->port_output = true;
					w->set_bool_attribute(ID(abc_scc_break));
					w = module->wire(stringf("%s.abci", w->name.c_str()));
					if (!w) {
						w = module->addWire(stringf("%s.abci", b.wire->name.c_str()), GetSize(b.wire));
						w->port_input = true;
					}
					else {
						log_assert(b.offset < GetSize(w));
						log_assert(w->port_input);
					}
					sig.append(RTLIL::SigBit(w, b.offset));
				}
				rhs = sig;
			}
	}

	module->fixup_ports();
}

std::string add_echos_to_abc_cmd(std::string str)
{
	std::string new_str, token;
	for (size_t i = 0; i < str.size(); i++) {
		token += str[i];
		if (str[i] == ';') {
			while (i+1 < str.size() && str[i+1] == ' ')
				i++;
			new_str += "echo + " + token + " " + token + " ";
			token.clear();
		}
	}

	if (!token.empty()) {
		if (!new_str.empty())
			new_str += "echo + " + token + "; ";
		new_str += token;
	}

	return new_str;
}

std::string fold_abc_cmd(std::string str)
{
	std::string token, new_str = "          ";
	int char_counter = 10;

	for (size_t i = 0; i <= str.size(); i++) {
		if (i < str.size())
			token += str[i];
		if (i == str.size() || str[i] == ';') {
			if (char_counter + token.size() > 75)
				new_str += "\n              ", char_counter = 14;
			new_str += token, char_counter += token.size();
			token.clear();
		}
	}

	return new_str;
}

std::string replace_tempdir(std::string text, std::string tempdir_name, bool show_tempdir)
{
	if (show_tempdir)
		return text;

	while (1) {
		size_t pos = text.find(tempdir_name);
		if (pos == std::string::npos)
			break;
		text = text.substr(0, pos) + "<abc-temp-dir>" + text.substr(pos + GetSize(tempdir_name));
	}

	std::string  selfdir_name = proc_self_dirname();
	if (selfdir_name != "/") {
		while (1) {
			size_t pos = text.find(selfdir_name);
			if (pos == std::string::npos)
				break;
			text = text.substr(0, pos) + "<yosys-exe-dir>/" + text.substr(pos + GetSize(selfdir_name));
		}
	}

	return text;
}

struct abc_output_filter
{
	bool got_cr;
	int escape_seq_state;
	std::string linebuf;
	std::string tempdir_name;
	bool show_tempdir;

	abc_output_filter(std::string tempdir_name, bool show_tempdir) : tempdir_name(tempdir_name), show_tempdir(show_tempdir)
	{
		got_cr = false;
		escape_seq_state = 0;
	}

	void next_char(char ch)
	{
		if (escape_seq_state == 0 && ch == '\033') {
			escape_seq_state = 1;
			return;
		}
		if (escape_seq_state == 1) {
			escape_seq_state = ch == '[' ? 2 : 0;
			return;
		}
		if (escape_seq_state == 2) {
			if ((ch < '0' || '9' < ch) && ch != ';')
				escape_seq_state = 0;
			return;
		}
		escape_seq_state = 0;
		if (ch == '\r') {
			got_cr = true;
			return;
		}
		if (ch == '\n') {
			log("ABC: %s\n", replace_tempdir(linebuf, tempdir_name, show_tempdir).c_str());
			got_cr = false, linebuf.clear();
			return;
		}
		if (got_cr)
			got_cr = false, linebuf.clear();
		linebuf += ch;
	}

	void next_line(const std::string &line)
	{
		//int pi, po;
		//if (sscanf(line.c_str(), "Start-point = pi%d.  End-point = po%d.", &pi, &po) == 2) {
		//	log("ABC: Start-point = pi%d (%s).  End-point = po%d (%s).\n",
		//			pi, pi_map.count(pi) ? pi_map.at(pi).c_str() : "???",
		//			po, po_map.count(po) ? po_map.at(po).c_str() : "???");
		//	return;
		//}

		for (char ch : line)
			next_char(ch);
	}
};

void abc9_module(RTLIL::Design *design, RTLIL::Module *current_module, std::string script_file, std::string exe_file,
		bool cleanup, vector<int> lut_costs, bool /*retime_mode*/, std::string clk_str,
		bool /*keepff*/, std::string delay_target, std::string /*lutin_shared*/, bool fast_mode,
		bool show_tempdir, std::string box_file, std::string lut_file,
		std::string wire_delay, const dict<int,IdString> &box_lookup,
		const dict<IdString,pool<IdString>> &scc_break_inputs
)
{
	module = current_module;
	map_autoidx = autoidx++;

	if (clk_str != "$")
	{
		clk_polarity = true;
		clk_sig = RTLIL::SigSpec();

		en_polarity = true;
		en_sig = RTLIL::SigSpec();
	}

	if (!clk_str.empty() && clk_str != "$")
	{
		if (clk_str.find(',') != std::string::npos) {
			int pos = clk_str.find(',');
			std::string en_str = clk_str.substr(pos+1);
			clk_str = clk_str.substr(0, pos);
			if (en_str[0] == '!') {
				en_polarity = false;
				en_str = en_str.substr(1);
			}
			if (module->wires_.count(RTLIL::escape_id(en_str)) != 0)
				en_sig = assign_map(RTLIL::SigSpec(module->wires_.at(RTLIL::escape_id(en_str)), 0));
		}
		if (clk_str[0] == '!') {
			clk_polarity = false;
			clk_str = clk_str.substr(1);
		}
		if (module->wires_.count(RTLIL::escape_id(clk_str)) != 0)
			clk_sig = assign_map(RTLIL::SigSpec(module->wires_.at(RTLIL::escape_id(clk_str)), 0));
	}

	//if (retime_mode && clk_sig.empty())
	//	log_cmd_error("Clock domain %s not found.\n", clk_str.c_str());

	std::string tempdir_name = "/tmp/yosys-abc-XXXXXX";
	if (!cleanup)
		tempdir_name[0] = tempdir_name[4] = '_';
	tempdir_name = make_temp_dir(tempdir_name);
	log_header(design, "Extracting gate netlist of module `%s' to `%s/input.xaig'..\n",
			module->name.c_str(), replace_tempdir(tempdir_name, tempdir_name, show_tempdir).c_str());

	std::string abc_script;

	if (!lut_costs.empty()) {
		abc_script += stringf("read_lut %s/lutdefs.txt; ", tempdir_name.c_str());
		if (!box_file.empty())
			abc_script += stringf("read_box -v %s; ", box_file.c_str());
	}
	else
	if (!lut_file.empty()) {
		abc_script += stringf("read_lut %s; ", lut_file.c_str());
		if (!box_file.empty())
			abc_script += stringf("read_box -v %s; ", box_file.c_str());
	}
	else
		log_abort();

	abc_script += stringf("&read %s/input.xaig; &ps; ", tempdir_name.c_str());

	if (!script_file.empty()) {
		if (script_file[0] == '+') {
			for (size_t i = 1; i < script_file.size(); i++)
				if (script_file[i] == '\'')
					abc_script += "'\\''";
				else if (script_file[i] == ',')
					abc_script += " ";
				else
					abc_script += script_file[i];
		} else
			abc_script += stringf("source %s", script_file.c_str());
	} else if (!lut_costs.empty() || !lut_file.empty()) {
		//bool all_luts_cost_same = true;
		//for (int this_cost : lut_costs)
		//	if (this_cost != lut_costs.front())
		//		all_luts_cost_same = false;
		abc_script += fast_mode ? ABC_FAST_COMMAND_LUT : ABC_COMMAND_LUT;
		//if (all_luts_cost_same && !fast_mode)
		//	abc_script += "; lutpack {S}";
	} else
		log_abort();

	//if (script_file.empty() && !delay_target.empty())
	//	for (size_t pos = abc_script.find("dretime;"); pos != std::string::npos; pos = abc_script.find("dretime;", pos+1))
	//		abc_script = abc_script.substr(0, pos) + "dretime; retime -o {D};" + abc_script.substr(pos+8);

	for (size_t pos = abc_script.find("{D}"); pos != std::string::npos; pos = abc_script.find("{D}", pos))
		abc_script = abc_script.substr(0, pos) + delay_target + abc_script.substr(pos+3);

	//for (size_t pos = abc_script.find("{S}"); pos != std::string::npos; pos = abc_script.find("{S}", pos))
	//	abc_script = abc_script.substr(0, pos) + lutin_shared + abc_script.substr(pos+3);

	for (size_t pos = abc_script.find("{W}"); pos != std::string::npos; pos = abc_script.find("{W}", pos))
		abc_script = abc_script.substr(0, pos) + wire_delay + abc_script.substr(pos+3);

	abc_script += stringf("; &write %s/output.aig", tempdir_name.c_str());
	abc_script = add_echos_to_abc_cmd(abc_script);

	for (size_t i = 0; i+1 < abc_script.size(); i++)
		if (abc_script[i] == ';' && abc_script[i+1] == ' ')
			abc_script[i+1] = '\n';

	FILE *f = fopen(stringf("%s/abc.script", tempdir_name.c_str()).c_str(), "wt");
	fprintf(f, "%s\n", abc_script.c_str());
	fclose(f);

	if (/*retime_mode ||*/ !clk_str.empty())
	{
		if (clk_sig.size() == 0)
			log("No%s clock domain found. Not extracting any FF cells.\n", clk_str.empty() ? "" : " matching");
		else {
			log("Found%s %s clock domain: %s", clk_str.empty() ? "" : " matching", clk_polarity ? "posedge" : "negedge", log_signal(clk_sig));
			if (en_sig.size() != 0)
				log(", enabled by %s%s", en_polarity ? "" : "!", log_signal(en_sig));
			log("\n");
		}
	}

	bool count_output = false;
	for (auto port_name : module->ports) {
		RTLIL::Wire *port_wire = module->wire(port_name);
		log_assert(port_wire);
		if (port_wire->port_output) {
			count_output = true;
			break;
		}
	}

	log_push();

	if (count_output)
	{
<<<<<<< HEAD
		Pass::call(design, "aigmap");
=======
		design->selection_stack.emplace_back(false);
		RTLIL::Selection& sel = design->selection_stack.back();
		sel.select(module);

		handle_loops(design, scc_break_inputs);
>>>>>>> 5abe1333

		Pass::call(design, "aigmap");

		//log("Extracted %d gates and %d wires to a netlist network with %d inputs and %d outputs.\n",
		//		count_gates, GetSize(signal_list), count_input, count_output);

#if 0
		Pass::call(design, stringf("write_verilog -noexpr -norename %s/before.v", tempdir_name.c_str()));
#endif
		Pass::call(design, stringf("write_xaiger -map %s/input.sym %s/input.xaig", tempdir_name.c_str(), tempdir_name.c_str()));

		std::string buffer;
		std::ifstream ifs;
#if 0
		buffer = stringf("%s/%s", tempdir_name.c_str(), "input.xaig");
		ifs.open(buffer);
		if (ifs.fail())
			log_error("Can't open ABC output file `%s'.\n", buffer.c_str());
		buffer = stringf("%s/%s", tempdir_name.c_str(), "input.sym");
		log_assert(!design->module(ID($__abc9__)));
		{
			AigerReader reader(design, ifs, ID($__abc9__), "" /* clk_name */, buffer.c_str() /* map_filename */, true /* wideports */);
			reader.parse_xaiger();
		}
		ifs.close();
		Pass::call(design, stringf("write_verilog -noexpr -norename"));
		design->remove(design->module(ID($__abc9__)));
#endif

		// Now 'unexpose' those wires by undoing
		// the expose operation -- remove them from PO/PI
		// and re-connecting them back together
		for (auto wire : module->wires()) {
			auto it = wire->attributes.find(ID(abc_scc_break));
			if (it != wire->attributes.end()) {
				wire->attributes.erase(it);
				log_assert(wire->port_output);
				wire->port_output = false;
				RTLIL::Wire *i_wire = module->wire(wire->name.str() + ".abci");
				log_assert(i_wire);
				log_assert(i_wire->port_input);
				i_wire->port_input = false;
				module->connect(i_wire, wire);
			}
		}
		module->fixup_ports();

		log_header(design, "Executing ABC9.\n");

		if (!lut_costs.empty()) {
			buffer = stringf("%s/lutdefs.txt", tempdir_name.c_str());
			f = fopen(buffer.c_str(), "wt");
			if (f == NULL)
				log_error("Opening %s for writing failed: %s\n", buffer.c_str(), strerror(errno));
			for (int i = 0; i < GetSize(lut_costs); i++)
				fprintf(f, "%d %d.00 1.00\n", i+1, lut_costs.at(i));
			fclose(f);
		}

		buffer = stringf("%s -s -f %s/abc.script 2>&1", exe_file.c_str(), tempdir_name.c_str());
		log("Running ABC command: %s\n", replace_tempdir(buffer, tempdir_name, show_tempdir).c_str());

#ifndef YOSYS_LINK_ABC
		abc_output_filter filt(tempdir_name, show_tempdir);
		int ret = run_command(buffer, std::bind(&abc_output_filter::next_line, filt, std::placeholders::_1));
#else
		// These needs to be mutable, supposedly due to getopt
		char *abc_argv[5];
		string tmp_script_name = stringf("%s/abc.script", tempdir_name.c_str());
		abc_argv[0] = strdup(exe_file.c_str());
		abc_argv[1] = strdup("-s");
		abc_argv[2] = strdup("-f");
		abc_argv[3] = strdup(tmp_script_name.c_str());
		abc_argv[4] = 0;
		int ret = Abc_RealMain(4, abc_argv);
		free(abc_argv[0]);
		free(abc_argv[1]);
		free(abc_argv[2]);
		free(abc_argv[3]);
#endif
		if (ret != 0)
			log_error("ABC: execution of command \"%s\" failed: return code %d.\n", buffer.c_str(), ret);

		buffer = stringf("%s/%s", tempdir_name.c_str(), "output.aig");
		ifs.open(buffer);
		if (ifs.fail())
			log_error("Can't open ABC output file `%s'.\n", buffer.c_str());

		buffer = stringf("%s/%s", tempdir_name.c_str(), "input.sym");
		log_assert(!design->module(ID($__abc9__)));

		AigerReader reader(design, ifs, ID($__abc9__), "" /* clk_name */, buffer.c_str() /* map_filename */, true /* wideports */);
		reader.parse_xaiger(box_lookup);
		ifs.close();

#if 0
		Pass::call(design, stringf("write_verilog -noexpr -norename"));
#endif

		log_header(design, "Re-integrating ABC9 results.\n");
		RTLIL::Module *mapped_mod = design->module(ID($__abc9__));
		if (mapped_mod == NULL)
			log_error("ABC output file does not contain a module `$__abc9__'.\n");

		pool<RTLIL::SigBit> output_bits;
		for (auto &it : mapped_mod->wires_) {
			RTLIL::Wire *w = it.second;
			RTLIL::Wire *remap_wire = module->addWire(remap_name(w->name), GetSize(w));
			if (markgroups) remap_wire->attributes[ID(abcgroup)] = map_autoidx;
			if (w->port_output) {
				RTLIL::Wire *wire = module->wire(w->name);
				log_assert(wire);
				for (int i = 0; i < GetSize(w); i++)
					output_bits.insert({wire, i});
			}

			auto jt = w->attributes.find("\\init");
			if (jt != w->attributes.end()) {
				auto r = remap_wire->attributes.insert(std::make_pair("\\init", jt->second));
				log_assert(r.second);
			}
		}

		for (auto &it : module->connections_) {
			auto &signal = it.first;
			auto bits = signal.bits();
			for (auto &b : bits)
				if (output_bits.count(b))
					b = module->addWire(NEW_ID);
			signal = std::move(bits);
		}

		dict<IdString, bool> abc_box;
		vector<RTLIL::Cell*> boxes;
<<<<<<< HEAD
		for (auto cell : module->selected_cells()) {
			if (cell->type.in("$_AND_", "$_NOT_", "$__ABC_FF_")) {
=======
		for (const auto &it : module->cells_) {
			auto cell = it.second;
			if (cell->type.in(ID($_AND_), ID($_NOT_))) {
>>>>>>> 5abe1333
				module->remove(cell);
				continue;
			}
			auto jt = abc_box.find(cell->type);
			if (jt == abc_box.end()) {
				RTLIL::Module* box_module = design->module(cell->type);
				jt = abc_box.insert(std::make_pair(cell->type, box_module && box_module->attributes.count(ID(abc_box_id)))).first;
			}
			if (jt->second)
				boxes.emplace_back(cell);
		}

		dict<SigBit, pool<IdString>> bit_drivers, bit_users;
		TopoSort<IdString, RTLIL::sort_by_id_str> toposort;
		dict<RTLIL::Cell*,RTLIL::Cell*> not2drivers;
		dict<SigBit, std::vector<RTLIL::Cell*>> bit2sinks;

		std::map<IdString, int> cell_stats;
		for (auto c : mapped_mod->cells())
		{
			toposort.node(c->name);

			RTLIL::Cell *cell = nullptr;
			if (c->type == ID($_NOT_)) {
				RTLIL::SigBit a_bit = c->getPort(ID(A));
				RTLIL::SigBit y_bit = c->getPort(ID(Y));
				bit_users[a_bit].insert(c->name);
				bit_drivers[y_bit].insert(c->name);

				if (!a_bit.wire) {
					c->setPort(ID(Y), module->addWire(NEW_ID));
					RTLIL::Wire *wire = module->wire(remap_name(y_bit.wire->name));
					log_assert(wire);
					module->connect(RTLIL::SigBit(wire, y_bit.offset), State::S1);
				}
<<<<<<< HEAD
				else {
					RTLIL::Cell* driving_lut = nullptr;
=======
				else if (!lut_costs.empty() || !lut_file.empty()) {
					RTLIL::Cell* driver_lut = nullptr;
>>>>>>> 5abe1333
					// ABC can return NOT gates that drive POs
					if (!a_bit.wire->port_input) {
						// If it's not a NOT gate that that comes from a PI directly,
						// find the driver LUT and clone that to guarantee that we won't
						// increase the max logic depth
						// (TODO: Optimise by not cloning unless will increase depth)
						RTLIL::IdString driver_name;
						if (GetSize(a_bit.wire) == 1)
							driver_name = stringf("%s$lut", a_bit.wire->name.c_str());
						else
							driver_name = stringf("%s[%d]$lut", a_bit.wire->name.c_str(), a_bit.offset);
						driver_lut = mapped_mod->cell(driver_name);
					}

					if (!driver_lut) {
						// If a driver couldn't be found (could be from PI or box CI)
						// then implement using a LUT
						cell = module->addLut(remap_name(stringf("%s$lut", c->name.c_str())),
								RTLIL::SigBit(module->wires_.at(remap_name(a_bit.wire->name)), a_bit.offset),
								RTLIL::SigBit(module->wires_.at(remap_name(y_bit.wire->name)), y_bit.offset),
								RTLIL::Const::from_string("01"));
						bit2sinks[cell->getPort(ID(A))].push_back(cell);
						cell_stats[ID($lut)]++;
					}
<<<<<<< HEAD
					else {
						auto driver_a = driving_lut->getPort("\\A").chunks();
						for (auto &chunk : driver_a)
							chunk.wire = module->wires_[remap_name(chunk.wire->name)];
						RTLIL::Const driver_lut = driving_lut->getParam("\\LUT");
						for (auto &b : driver_lut.bits) {
							if (b == RTLIL::State::S0) b = RTLIL::State::S1;
							else if (b == RTLIL::State::S1) b = RTLIL::State::S0;
						}
						cell = module->addLut(remap_name(stringf("%s$lut", c->name.c_str())),
								driver_a,
								RTLIL::SigBit(module->wires_[remap_name(y_bit.wire->name)], y_bit.offset),
								driver_lut);
					}
					cell_stats["$lut"]++;
=======
					else
						not2drivers[c] = driver_lut;
					continue;
>>>>>>> 5abe1333
				}
				else
					log_abort();
				if (cell && markgroups) cell->attributes[ID(abcgroup)] = map_autoidx;
				continue;
			}
			cell_stats[c->type]++;

			RTLIL::Cell *existing_cell = nullptr;
			if (c->type == ID($lut)) {
				if (GetSize(c->getPort(ID(A))) == 1 && c->getParam(ID(LUT)) == RTLIL::Const::from_string("01")) {
					SigSpec my_a = module->wires_.at(remap_name(c->getPort(ID(A)).as_wire()->name));
					SigSpec my_y = module->wires_.at(remap_name(c->getPort(ID(Y)).as_wire()->name));
					module->connect(my_y, my_a);
					if (markgroups) c->attributes[ID(abcgroup)] = map_autoidx;
					log_abort();
					continue;
				}
				cell = module->addCell(remap_name(c->name), c->type);
			}
			else {
				existing_cell = module->cell(c->name);
				log_assert(existing_cell);
				cell = module->addCell(remap_name(c->name), c->type);
				module->swap_names(cell, existing_cell);
			}

			if (markgroups) cell->attributes[ID(abcgroup)] = map_autoidx;
			if (existing_cell) {
				cell->parameters = existing_cell->parameters;
				cell->attributes = existing_cell->attributes;

				auto it = cell->parameters.find("\\$abc_flop_clk_pol");
				if (it != cell->parameters.end())
					cell->parameters.erase(it);
				it = cell->parameters.find("\\$abc_flop_en_pol");
				if (it != cell->parameters.end())
					cell->parameters.erase(it);
			}
			else {
				cell->parameters = c->parameters;
				cell->attributes = c->attributes;
			}
			for (auto &conn : c->connections()) {
				RTLIL::SigSpec newsig;
				for (auto c : conn.second.chunks()) {
					if (c.width == 0)
						continue;
					//log_assert(c.width == 1);
					if (c.wire)
						c.wire = module->wires_.at(remap_name(c.wire->name));
					newsig.append(c);
				}
				cell->setPort(conn.first, newsig);

				if (cell->input(conn.first)) {
					for (auto i : newsig)
						bit2sinks[i].push_back(cell);
					for (auto i : conn.second)
						bit_users[i].insert(c->name);
				}
				if (cell->output(conn.first))
					for (auto i : conn.second)
						bit_drivers[i].insert(c->name);
			}
		}

		for (auto cell : boxes)
			module->remove(cell);

		// Copy connections (and rename) from mapped_mod to module
		for (auto conn : mapped_mod->connections()) {
			if (!conn.first.is_fully_const()) {
				auto chunks = conn.first.chunks();
				for (auto &c : chunks)
					c.wire = module->wires_.at(remap_name(c.wire->name));
				conn.first = std::move(chunks);
			}
			if (!conn.second.is_fully_const()) {
				auto chunks = conn.second.chunks();
				for (auto &c : chunks)
					if (c.wire)
						c.wire = module->wires_.at(remap_name(c.wire->name));
				conn.second = std::move(chunks);
			}
			module->connect(conn);
		}

		for (auto &it : cell_stats)
			log("ABC RESULTS:   %15s cells: %8d\n", it.first.c_str(), it.second);
		int in_wires = 0, out_wires = 0;

		// Stitch in mapped_mod's inputs/outputs into module
		for (auto port_name : mapped_mod->ports) {
			RTLIL::Wire *port = mapped_mod->wire(port_name);
			log_assert(port);
			RTLIL::Wire *wire = module->wire(port->name);
			log_assert(wire);
			RTLIL::Wire *remap_wire = module->wire(remap_name(port->name));
			RTLIL::SigSpec signal = RTLIL::SigSpec(wire, 0, GetSize(remap_wire));
			log_assert(GetSize(signal) >= GetSize(remap_wire));

			RTLIL::SigSig conn;
			if (port->port_input) {
				conn.first = remap_wire;
				conn.second = signal;
				in_wires++;
				module->connect(conn);
			}
			if (port->port_output) {
				conn.first = signal;
				conn.second = remap_wire;
				out_wires++;
				module->connect(conn);
			}
		}

		for (auto &it : bit_users)
			if (bit_drivers.count(it.first))
				for (auto driver_cell : bit_drivers.at(it.first))
				for (auto user_cell : it.second)
					toposort.edge(driver_cell, user_cell);
		bool no_loops = toposort.sort();
		log_assert(no_loops);

		for (auto ii = toposort.sorted.rbegin(); ii != toposort.sorted.rend(); ii++) {
			RTLIL::Cell *not_cell = mapped_mod->cell(*ii);
			log_assert(not_cell);
			if (not_cell->type != ID($_NOT_))
				continue;
			auto it = not2drivers.find(not_cell);
			if (it == not2drivers.end())
				continue;
			RTLIL::Cell *driver_lut = it->second;
			RTLIL::SigBit a_bit = not_cell->getPort(ID(A));
			RTLIL::SigBit y_bit = not_cell->getPort(ID(Y));
			RTLIL::Const driver_mask;

			a_bit.wire = module->wires_.at(remap_name(a_bit.wire->name));
			y_bit.wire = module->wires_.at(remap_name(y_bit.wire->name));

			auto jt = bit2sinks.find(a_bit);
			if (jt == bit2sinks.end())
				goto clone_lut;

			for (auto sink_cell : jt->second)
				if (sink_cell->type != ID($lut))
					goto clone_lut;

			// Push downstream LUTs past inverter
			for (auto sink_cell : jt->second) {
				SigSpec A = sink_cell->getPort(ID(A));
				RTLIL::Const mask = sink_cell->getParam(ID(LUT));
				int index = 0;
				for (; index < GetSize(A); index++)
					if (A[index] == a_bit)
						break;
				log_assert(index < GetSize(A));
				int i = 0;
				while (i < GetSize(mask)) {
					for (int j = 0; j < (1 << index); j++)
						std::swap(mask[i+j], mask[i+j+(1 << index)]);
					i += 1 << (index+1);
				}
				A[index] = y_bit;
				sink_cell->setPort(ID(A), A);
				sink_cell->setParam(ID(LUT), mask);
			}

			// Since we have rewritten all sinks (which we know
			// to be only LUTs) to be after the inverter, we can
			// go ahead and clone the LUT with the expectation
			// that the original driving LUT will become dangling
			// and get cleaned away
clone_lut:
			driver_mask = driver_lut->getParam(ID(LUT));
			for (auto &b : driver_mask.bits) {
				if (b == RTLIL::State::S0) b = RTLIL::State::S1;
				else if (b == RTLIL::State::S1) b = RTLIL::State::S0;
			}
			auto cell = module->addLut(NEW_ID,
					driver_lut->getPort(ID(A)),
					y_bit,
					driver_mask);
			for (auto &bit : cell->connections_.at(ID(A))) {
				bit.wire = module->wires_.at(remap_name(bit.wire->name));
				bit2sinks[bit].push_back(cell);
			}
		}

		//log("ABC RESULTS:        internal signals: %8d\n", int(signal_list.size()) - in_wires - out_wires);
		log("ABC RESULTS:           input signals: %8d\n", in_wires);
		log("ABC RESULTS:          output signals: %8d\n", out_wires);

		design->remove(mapped_mod);
	}
	else
	{
		log("Don't call ABC as there is nothing to map.\n");
	}

	if (cleanup)
	{
		log("Removing temp directory.\n");
		remove_directory(tempdir_name);
	}

	log_pop();
}

struct Abc9Pass : public Pass {
	Abc9Pass() : Pass("abc9", "use ABC9 for technology mapping") { }
	void help() YS_OVERRIDE
	{
		//   |---v---|---v---|---v---|---v---|---v---|---v---|---v---|---v---|---v---|---v---|
		log("\n");
		log("    abc9 [options] [selection]\n");
		log("\n");
		log("This pass uses the ABC tool [1] for technology mapping of yosys's internal gate\n");
		log("library to a target architecture.\n");
		log("\n");
		log("    -exe <command>\n");
#ifdef ABCEXTERNAL
		log("        use the specified command instead of \"" ABCEXTERNAL "\" to execute ABC.\n");
#else
		log("        use the specified command instead of \"<yosys-bindir>/yosys-abc\" to execute ABC.\n");
#endif
		log("        This can e.g. be used to call a specific version of ABC or a wrapper.\n");
		log("\n");
		log("    -script <file>\n");
		log("        use the specified ABC script file instead of the default script.\n");
		log("\n");
		log("        if <file> starts with a plus sign (+), then the rest of the filename\n");
		log("        string is interpreted as the command string to be passed to ABC. The\n");
		log("        leading plus sign is removed and all commas (,) in the string are\n");
		log("        replaced with blanks before the string is passed to ABC.\n");
		log("\n");
		log("        if no -script parameter is given, the following scripts are used:\n");
		log("\n");
		log("        for -lut/-luts (only one LUT size):\n");
		log("%s\n", fold_abc_cmd(ABC_COMMAND_LUT /*"; lutpack {S}"*/).c_str());
		log("\n");
		log("        for -lut/-luts (different LUT sizes):\n");
		log("%s\n", fold_abc_cmd(ABC_COMMAND_LUT).c_str());
		log("\n");
		log("    -fast\n");
		log("        use different default scripts that are slightly faster (at the cost\n");
		log("        of output quality):\n");
		log("\n");
		log("        for -lut/-luts:\n");
		log("%s\n", fold_abc_cmd(ABC_FAST_COMMAND_LUT).c_str());
		log("\n");
		log("    -D <picoseconds>\n");
		log("        set delay target. the string {D} in the default scripts above is\n");
		log("        replaced by this option when used, and an empty string otherwise\n");
		log("        (indicating best possible delay).\n");
//		log("        This also replaces 'dretime' with 'dretime; retime -o {D}' in the\n");
//		log("        default scripts above.\n");
		log("\n");
//		log("    -S <num>\n");
//		log("        maximum number of LUT inputs shared.\n");
//		log("        (replaces {S} in the default scripts above, default: -S 1)\n");
//		log("\n");
		log("    -lut <width>\n");
		log("        generate netlist using luts of (max) the specified width.\n");
		log("\n");
		log("    -lut <w1>:<w2>\n");
		log("        generate netlist using luts of (max) the specified width <w2>. All\n");
		log("        luts with width <= <w1> have constant cost. for luts larger than <w1>\n");
		log("        the area cost doubles with each additional input bit. the delay cost\n");
		log("        is still constant for all lut widths.\n");
		log("\n");
		log("    -lut <file>\n");
		log("        pass this file with lut library to ABC.\n");
		log("\n");
		log("    -luts <cost1>,<cost2>,<cost3>,<sizeN>:<cost4-N>,..\n");
		log("        generate netlist using luts. Use the specified costs for luts with 1,\n");
		log("        2, 3, .. inputs.\n");
		log("\n");
//		log("    -dff\n");
//		log("        also pass $_DFF_?_ and $_DFFE_??_ cells through ABC. modules with many\n");
//		log("        clock domains are automatically partitioned in clock domains and each\n");
//		log("        domain is passed through ABC independently.\n");
//		log("\n");
//		log("    -clk [!]<clock-signal-name>[,[!]<enable-signal-name>]\n");
//		log("        use only the specified clock domain. this is like -dff, but only FF\n");
//		log("        cells that belong to the specified clock domain are used.\n");
//		log("\n");
//		log("    -keepff\n");
//		log("        set the \"keep\" attribute on flip-flop output wires. (and thus preserve\n");
//		log("        them, for example for equivalence checking.)\n");
//		log("\n");
		log("    -nocleanup\n");
		log("        when this option is used, the temporary files created by this pass\n");
		log("        are not removed. this is useful for debugging.\n");
		log("\n");
		log("    -showtmp\n");
		log("        print the temp dir name in log. usually this is suppressed so that the\n");
		log("        command output is identical across runs.\n");
		log("\n");
		log("    -markgroups\n");
		log("        set a 'abcgroup' attribute on all objects created by ABC. The value of\n");
		log("        this attribute is a unique integer for each ABC process started. This\n");
		log("        is useful for debugging the partitioning of clock domains.\n");
		log("\n");
		log("    -box <file>\n");
		log("        pass this file with box library to ABC. Use with -lut.\n");
		log("\n");
		log("Note that this is a logic optimization pass within Yosys that is calling ABC\n");
		log("internally. This is not going to \"run ABC on your design\". It will instead run\n");
		log("ABC on logic snippets extracted from your design. You will not get any useful\n");
		log("output when passing an ABC script that writes a file. Instead write your full\n");
		log("design as BLIF file with write_blif and then load that into ABC externally if\n");
		log("you want to use ABC to convert your design into another format.\n");
		log("\n");
		log("[1] http://www.eecs.berkeley.edu/~alanmi/abc/\n");
		log("\n");
	}
	void execute(std::vector<std::string> args, RTLIL::Design *design) YS_OVERRIDE
	{
		log_header(design, "Executing ABC9 pass (technology mapping using ABC9).\n");
		log_push();

		assign_map.clear();

#ifdef ABCEXTERNAL
		std::string exe_file = ABCEXTERNAL;
#else
		std::string exe_file = proc_self_dirname() + "yosys-abc";
#endif
		std::string script_file, clk_str, box_file, lut_file;
		std::string delay_target, lutin_shared = "-S 1", wire_delay;
		bool fast_mode = false, /*retime_mode = false,*/ keepff = false, cleanup = true;
		bool show_tempdir = false;
		vector<int> lut_costs;
		markgroups = false;

#if 0
		cleanup = false;
		show_tempdir = true;
#endif

#ifdef _WIN32
#ifndef ABCEXTERNAL
		if (!check_file_exists(exe_file + ".exe") && check_file_exists(proc_self_dirname() + "..\\yosys-abc.exe"))
			exe_file = proc_self_dirname() + "..\\yosys-abc";
#endif
#endif

		size_t argidx;
		char pwd [PATH_MAX];
		if (!getcwd(pwd, sizeof(pwd))) {
			log_cmd_error("getcwd failed: %s\n", strerror(errno));
			log_abort();
		}
		for (argidx = 1; argidx < args.size(); argidx++) {
			std::string arg = args[argidx];
			if (arg == "-exe" && argidx+1 < args.size()) {
				exe_file = args[++argidx];
				continue;
			}
			if (arg == "-script" && argidx+1 < args.size()) {
				script_file = args[++argidx];
				rewrite_filename(script_file);
				if (!script_file.empty() && !is_absolute_path(script_file) && script_file[0] != '+')
					script_file = std::string(pwd) + "/" + script_file;
				continue;
			}
			if (arg == "-D" && argidx+1 < args.size()) {
				delay_target = "-D " + args[++argidx];
				continue;
			}
			//if (arg == "-S" && argidx+1 < args.size()) {
			//	lutin_shared = "-S " + args[++argidx];
			//	continue;
			//}
			if (arg == "-lut" && argidx+1 < args.size()) {
				string arg = args[++argidx];
				size_t pos = arg.find_first_of(':');
				int lut_mode = 0, lut_mode2 = 0;
				if (pos != string::npos) {
					lut_mode = atoi(arg.substr(0, pos).c_str());
					lut_mode2 = atoi(arg.substr(pos+1).c_str());
				} else {
					pos = arg.find_first_of('.');
					if (pos != string::npos) {
						lut_file = arg;
						rewrite_filename(lut_file);
						if (!lut_file.empty() && !is_absolute_path(lut_file))
							lut_file = std::string(pwd) + "/" + lut_file;
					}
					else {
						lut_mode = atoi(arg.c_str());
						lut_mode2 = lut_mode;
					}
				}
				lut_costs.clear();
				for (int i = 0; i < lut_mode; i++)
					lut_costs.push_back(1);
				for (int i = lut_mode; i < lut_mode2; i++)
					lut_costs.push_back(2 << (i - lut_mode));
				continue;
			}
			if (arg == "-luts" && argidx+1 < args.size()) {
				lut_costs.clear();
				for (auto &tok : split_tokens(args[++argidx], ",")) {
					auto parts = split_tokens(tok, ":");
					if (GetSize(parts) == 0 && !lut_costs.empty())
						lut_costs.push_back(lut_costs.back());
					else if (GetSize(parts) == 1)
						lut_costs.push_back(atoi(parts.at(0).c_str()));
					else if (GetSize(parts) == 2)
						while (GetSize(lut_costs) < atoi(parts.at(0).c_str()))
							lut_costs.push_back(atoi(parts.at(1).c_str()));
					else
						log_cmd_error("Invalid -luts syntax.\n");
				}
				continue;
			}
			if (arg == "-fast") {
				fast_mode = true;
				continue;
			}
			//if (arg == "-retime") {
			//	retime_mode = true;
			//	continue;
			//}
			//if (arg == "-clk" && argidx+1 < args.size()) {
			//	clk_str = args[++argidx];
			//	retime_mode = true;
			//	continue;
			//}
			//if (arg == "-keepff") {
			//	keepff = true;
			//	continue;
			//}
			if (arg == "-nocleanup") {
				cleanup = false;
				continue;
			}
			if (arg == "-showtmp") {
				show_tempdir = true;
				continue;
			}
			if (arg == "-markgroups") {
				markgroups = true;
				continue;
			}
			if (arg == "-box" && argidx+1 < args.size()) {
				box_file = args[++argidx];
				rewrite_filename(box_file);
				if (!box_file.empty() && !is_absolute_path(box_file))
					box_file = std::string(pwd) + "/" + box_file;
				continue;
			}
			if (arg == "-W" && argidx+1 < args.size()) {
				wire_delay = "-W " + args[++argidx];
				continue;
			}
			break;
		}
		extra_args(args, argidx, design);

<<<<<<< HEAD
		if (lut_costs.empty() && lut_file.empty())
			log_cmd_error("abc9 must be called with '-lut' or '-luts'\n");
=======
		dict<int,IdString> box_lookup;
		dict<IdString,pool<IdString>> scc_break_inputs;
		for (auto m : design->modules()) {
			auto it = m->attributes.find(ID(abc_box_id));
			if (it == m->attributes.end())
				continue;
			if (m->name.begins_with("$paramod"))
				continue;
			auto id = it->second.as_int();
			auto r = box_lookup.insert(std::make_pair(id, m->name));
			if (!r.second)
				log_error("Module '%s' has the same abc_box_id = %d value as '%s'.\n",
						log_id(m), id, log_id(r.first->second));
			log_assert(r.second);

			RTLIL::Wire *carry_in = nullptr, *carry_out = nullptr;
			for (auto p : m->ports) {
				auto w = m->wire(p);
				log_assert(w);
				if (w->port_input) {
					if (w->attributes.count(ID(abc_scc_break)))
						scc_break_inputs[m->name].insert(p);
					if (w->attributes.count(ID(abc_carry_in))) {
						if (carry_in)
							log_error("Module '%s' contains more than one 'abc_carry_in' port.\n", log_id(m));
						carry_in = w;
					}
				}
				if (w->port_output) {
					if (w->attributes.count(ID(abc_carry_out))) {
						if (carry_out)
							log_error("Module '%s' contains more than one 'abc_carry_out' port.\n", log_id(m));
						carry_out = w;
					}
				}
			}
			if (carry_in || carry_out) {
				if (carry_in && !carry_out)
					log_error("Module '%s' contains an 'abc_carry_in' port but no 'abc_carry_out' port.\n", log_id(m));
				if (!carry_in && carry_out)
					log_error("Module '%s' contains an 'abc_carry_out' port but no 'abc_carry_in' port.\n", log_id(m));
				// Make carry_in the last PI, and carry_out the last PO
				//   since ABC requires it this way
				auto &ports = m->ports;
				for (auto it = ports.begin(); it != ports.end(); ) {
					RTLIL::Wire* w = m->wire(*it);
					log_assert(w);
					if (w == carry_in || w == carry_out) {
						it = ports.erase(it);
						continue;
					}
					if (w->port_id > carry_in->port_id)
						--w->port_id;
					if (w->port_id > carry_out->port_id)
						--w->port_id;
					log_assert(w->port_input || w->port_output);
					log_assert(ports[w->port_id-1] == w->name);
					++it;
				}
				ports.push_back(carry_in->name);
				carry_in->port_id = ports.size();
				ports.push_back(carry_out->name);
				carry_out->port_id = ports.size();
			}
		}
>>>>>>> 5abe1333

		for (auto mod : design->selected_modules())
		{
			if (mod->attributes.count(ID(abc_box_id)))
				continue;

			if (mod->processes.size() > 0) {
				log("Skipping module %s as it contains processes.\n", log_id(mod));
				continue;
			}

			assign_map.set(mod);

			if (true || /*!dff_mode ||*/ !clk_str.empty()) {

				design->selection_stack.emplace_back(false);
				RTLIL::Selection& sel = design->selection_stack.back();
				sel.select(mod);

				abc9_module(design, mod, script_file, exe_file, cleanup, lut_costs, false, clk_str, keepff,
						delay_target, lutin_shared, fast_mode, show_tempdir,
<<<<<<< HEAD
						box_file, lut_file, wire_delay);

				design->selection_stack.pop_back();
=======
						box_file, lut_file, wire_delay, box_lookup, scc_break_inputs);
>>>>>>> 5abe1333
				continue;
			}

			CellTypes ct(design);

			std::vector<RTLIL::Cell*> all_cells = mod->selected_cells();
			std::set<RTLIL::Cell*> unassigned_cells(all_cells.begin(), all_cells.end());

			std::set<RTLIL::Cell*> expand_queue, next_expand_queue;
			std::set<RTLIL::Cell*> expand_queue_up, next_expand_queue_up;
			std::set<RTLIL::Cell*> expand_queue_down, next_expand_queue_down;

			typedef tuple<bool, RTLIL::SigSpec, bool, RTLIL::SigSpec> clkdomain_t;
			std::map<clkdomain_t, std::vector<RTLIL::Cell*>> assigned_cells;
			std::map<RTLIL::Cell*, clkdomain_t> assigned_cells_reverse;

			std::map<RTLIL::Cell*, std::set<RTLIL::SigBit>> cell_to_bit, cell_to_bit_up, cell_to_bit_down;
			std::map<RTLIL::SigBit, std::set<RTLIL::Cell*>> bit_to_cell, bit_to_cell_up, bit_to_cell_down;

			pool<IdString> seen_cells;
			dict<IdString, std::pair<RTLIL::IdString,RTLIL::IdString>> flop_data;

			for (auto cell : all_cells) {
				clkdomain_t key;

				for (auto &conn : cell->connections())
				for (auto bit : conn.second) {
					bit = assign_map(bit);
					if (bit.wire != nullptr) {
						cell_to_bit[cell].insert(bit);
						bit_to_cell[bit].insert(cell);
						if (ct.cell_input(cell->type, conn.first)) {
							cell_to_bit_up[cell].insert(bit);
							bit_to_cell_down[bit].insert(cell);
						}
						if (ct.cell_output(cell->type, conn.first)) {
							cell_to_bit_down[cell].insert(bit);
							bit_to_cell_up[bit].insert(cell);
						}
					}
				}

<<<<<<< HEAD
				decltype(flop_data)::iterator it;
				if (seen_cells.insert(cell->type).second) {
					RTLIL::Module* inst_module = design->module(cell->type);
					if (!inst_module)
						continue;

					if (!inst_module->attributes.count("\\abc_flop"))
						continue;

					IdString abc_flop_clk, abc_flop_en;
					for (auto port_name : inst_module->ports) {
						auto wire = inst_module->wire(port_name);
						log_assert(wire);
						if (wire->attributes.count("\\abc_flop_clk")) {
							if (abc_flop_clk != IdString())
								log_error("More than one port has the 'abc_flop_clk' attribute set on module '%s'.\n", log_id(cell->type));
							abc_flop_clk = port_name;
						}
						if (wire->attributes.count("\\abc_flop_en")) {
							if (abc_flop_en != IdString())
								log_error("More than one port has the 'abc_flop_en' attribute set on module '%s'.\n", log_id(cell->type));
							abc_flop_en = port_name;
						}
					}

					if (abc_flop_clk == IdString())
						log_error("'abc_flop_clk' attribute not found on any ports on module '%s'.\n", log_id(cell->type));
					if (abc_flop_en == IdString())
						log_error("'abc_flop_en' attribute not found on any ports on module '%s'.\n", log_id(cell->type));
					it = flop_data.insert(std::make_pair(cell->type, std::make_pair(abc_flop_clk, abc_flop_en))).first;
				}
				else {
					it = flop_data.find(cell->type);
					if (it == flop_data.end())
						continue;
=======
				if (cell->type.in(ID($_DFF_N_), ID($_DFF_P_)))
				{
					key = clkdomain_t(cell->type == ID($_DFF_P_), assign_map(cell->getPort(ID(C))), true, RTLIL::SigSpec());
				}
				else
				if (cell->type.in(ID($_DFFE_NN_), ID($_DFFE_NP_), ID($_DFFE_PN_), ID($_DFFE_PP_)))
				{
					bool this_clk_pol = cell->type.in(ID($_DFFE_PN_), ID($_DFFE_PP_));
					bool this_en_pol = cell->type.in(ID($_DFFE_NP_), ID($_DFFE_PP_));
					key = clkdomain_t(this_clk_pol, assign_map(cell->getPort(ID(C))), this_en_pol, assign_map(cell->getPort(ID(E))));
>>>>>>> 5abe1333
				}

				auto jt = cell->parameters.find("\\$abc_flop_clk_pol");
				if (jt == cell->parameters.end())
					log_error("'$abc_flop_clk_pol' parameter not found on module '%s'.\n", log_id(cell->type));
				bool this_clk_pol = jt->second.as_bool();
				jt = cell->parameters.find("\\$abc_flop_en_pol");
				if (jt == cell->parameters.end())
					log_error("'$abc_flop_en_pol' parameter not found on module '%s'.\n", log_id(cell->type));
				bool this_en_pol = jt->second.as_bool();

				const auto &data = it->second;
				key = clkdomain_t(this_clk_pol, assign_map(cell->getPort(data.first)), this_en_pol, assign_map(cell->getPort(data.second)));

				unassigned_cells.erase(cell);
				expand_queue.insert(cell);
				expand_queue_up.insert(cell);
				expand_queue_down.insert(cell);

				assigned_cells[key].push_back(cell);
				assigned_cells_reverse[cell] = key;
			}

			while (!expand_queue_up.empty() || !expand_queue_down.empty())
			{
				if (!expand_queue_up.empty())
				{
					RTLIL::Cell *cell = *expand_queue_up.begin();
					clkdomain_t key = assigned_cells_reverse.at(cell);
					expand_queue_up.erase(cell);

					for (auto bit : cell_to_bit_up[cell])
					for (auto c : bit_to_cell_up[bit])
						if (unassigned_cells.count(c)) {
							unassigned_cells.erase(c);
							next_expand_queue_up.insert(c);
							assigned_cells[key].push_back(c);
							assigned_cells_reverse[c] = key;
							expand_queue.insert(c);
						}
				}

				if (!expand_queue_down.empty())
				{
					RTLIL::Cell *cell = *expand_queue_down.begin();
					clkdomain_t key = assigned_cells_reverse.at(cell);
					expand_queue_down.erase(cell);

					for (auto bit : cell_to_bit_down[cell])
					for (auto c : bit_to_cell_down[bit])
						if (unassigned_cells.count(c)) {
							unassigned_cells.erase(c);
							next_expand_queue_up.insert(c);
							assigned_cells[key].push_back(c);
							assigned_cells_reverse[c] = key;
							expand_queue.insert(c);
						}
				}

				if (expand_queue_up.empty() && expand_queue_down.empty()) {
					expand_queue_up.swap(next_expand_queue_up);
					expand_queue_down.swap(next_expand_queue_down);
				}
			}

			while (!expand_queue.empty())
			{
				RTLIL::Cell *cell = *expand_queue.begin();
				clkdomain_t key = assigned_cells_reverse.at(cell);
				expand_queue.erase(cell);

				for (auto bit : cell_to_bit.at(cell)) {
					for (auto c : bit_to_cell[bit])
						if (unassigned_cells.count(c)) {
							unassigned_cells.erase(c);
							next_expand_queue.insert(c);
							assigned_cells[key].push_back(c);
							assigned_cells_reverse[c] = key;
						}
					bit_to_cell[bit].clear();
				}

				if (expand_queue.empty())
					expand_queue.swap(next_expand_queue);
			}

			clkdomain_t key(true, RTLIL::SigSpec(), true, RTLIL::SigSpec());
			for (auto cell : unassigned_cells) {
				assigned_cells[key].push_back(cell);
				assigned_cells_reverse[cell] = key;
			}

			log_header(design, "Summary of detected clock domains:\n");
			for (auto &it : assigned_cells)
				log("  %d cells in clk=%s%s, en=%s%s\n", GetSize(it.second),
						std::get<0>(it.first) ? "" : "!", log_signal(std::get<1>(it.first)),
						std::get<2>(it.first) ? "" : "!", log_signal(std::get<3>(it.first)));

			design->selection_stack.emplace_back(false);
			RTLIL::Selection& sel = design->selection_stack.back();

			for (auto &it : assigned_cells) {
				clk_polarity = std::get<0>(it.first);
				clk_sig = assign_map(std::get<1>(it.first));
				en_polarity = std::get<2>(it.first);
				en_sig = assign_map(std::get<3>(it.first));

				pool<RTLIL::IdString> assigned_names;
				for (auto i : it.second)
					assigned_names.insert(i->name);
				sel.selected_members[mod->name] = std::move(assigned_names);

				abc9_module(design, mod, script_file, exe_file, cleanup, lut_costs, !clk_sig.empty(), "$",
						keepff, delay_target, lutin_shared, fast_mode, show_tempdir,
						box_file, lut_file, wire_delay, box_lookup, scc_break_inputs);
				assign_map.set(mod);
			}

			design->selection_stack.pop_back();
		}

		assign_map.clear();

		// The "clean" pass also contains a design->check() call
		Pass::call(design, "clean");

		log_pop();
	}
} Abc9Pass;

PRIVATE_NAMESPACE_END<|MERGE_RESOLUTION|>--- conflicted
+++ resolved
@@ -85,13 +85,8 @@
 	// cell in the component, and select (and mark) all its output
 	// wires
 	pool<RTLIL::Const> ids_seen;
-<<<<<<< HEAD
 	for (auto cell : module->selected_cells()) {
-		auto it = cell->attributes.find("\\abc_scc_id");
-=======
-	for (auto cell : module->cells()) {
 		auto it = cell->attributes.find(ID(abc_scc_id));
->>>>>>> 5abe1333
 		if (it != cell->attributes.end()) {
 			auto r = ids_seen.insert(it->second);
 			if (r.second) {
@@ -414,15 +409,11 @@
 
 	if (count_output)
 	{
-<<<<<<< HEAD
-		Pass::call(design, "aigmap");
-=======
 		design->selection_stack.emplace_back(false);
 		RTLIL::Selection& sel = design->selection_stack.back();
 		sel.select(module);
 
 		handle_loops(design, scc_break_inputs);
->>>>>>> 5abe1333
 
 		Pass::call(design, "aigmap");
 
@@ -557,14 +548,8 @@
 
 		dict<IdString, bool> abc_box;
 		vector<RTLIL::Cell*> boxes;
-<<<<<<< HEAD
 		for (auto cell : module->selected_cells()) {
-			if (cell->type.in("$_AND_", "$_NOT_", "$__ABC_FF_")) {
-=======
-		for (const auto &it : module->cells_) {
-			auto cell = it.second;
-			if (cell->type.in(ID($_AND_), ID($_NOT_))) {
->>>>>>> 5abe1333
+			if (cell->type.in(ID($_AND_), ID($_NOT_), ID($__ABC_FF_))) {
 				module->remove(cell);
 				continue;
 			}
@@ -600,13 +585,8 @@
 					log_assert(wire);
 					module->connect(RTLIL::SigBit(wire, y_bit.offset), State::S1);
 				}
-<<<<<<< HEAD
 				else {
 					RTLIL::Cell* driving_lut = nullptr;
-=======
-				else if (!lut_costs.empty() || !lut_file.empty()) {
-					RTLIL::Cell* driver_lut = nullptr;
->>>>>>> 5abe1333
 					// ABC can return NOT gates that drive POs
 					if (!a_bit.wire->port_input) {
 						// If it's not a NOT gate that that comes from a PI directly,
@@ -618,10 +598,10 @@
 							driver_name = stringf("%s$lut", a_bit.wire->name.c_str());
 						else
 							driver_name = stringf("%s[%d]$lut", a_bit.wire->name.c_str(), a_bit.offset);
-						driver_lut = mapped_mod->cell(driver_name);
+						driving_lut = mapped_mod->cell(driver_name);
 					}
 
-					if (!driver_lut) {
+					if (!driving_lut) {
 						// If a driver couldn't be found (could be from PI or box CI)
 						// then implement using a LUT
 						cell = module->addLut(remap_name(stringf("%s$lut", c->name.c_str())),
@@ -631,30 +611,10 @@
 						bit2sinks[cell->getPort(ID(A))].push_back(cell);
 						cell_stats[ID($lut)]++;
 					}
-<<<<<<< HEAD
-					else {
-						auto driver_a = driving_lut->getPort("\\A").chunks();
-						for (auto &chunk : driver_a)
-							chunk.wire = module->wires_[remap_name(chunk.wire->name)];
-						RTLIL::Const driver_lut = driving_lut->getParam("\\LUT");
-						for (auto &b : driver_lut.bits) {
-							if (b == RTLIL::State::S0) b = RTLIL::State::S1;
-							else if (b == RTLIL::State::S1) b = RTLIL::State::S0;
-						}
-						cell = module->addLut(remap_name(stringf("%s$lut", c->name.c_str())),
-								driver_a,
-								RTLIL::SigBit(module->wires_[remap_name(y_bit.wire->name)], y_bit.offset),
-								driver_lut);
-					}
-					cell_stats["$lut"]++;
-=======
 					else
-						not2drivers[c] = driver_lut;
+						not2drivers[c] = driving_lut;
 					continue;
->>>>>>> 5abe1333
-				}
-				else
-					log_abort();
+				}
 				if (cell && markgroups) cell->attributes[ID(abcgroup)] = map_autoidx;
 				continue;
 			}
@@ -1115,10 +1075,9 @@
 		}
 		extra_args(args, argidx, design);
 
-<<<<<<< HEAD
 		if (lut_costs.empty() && lut_file.empty())
 			log_cmd_error("abc9 must be called with '-lut' or '-luts'\n");
-=======
+
 		dict<int,IdString> box_lookup;
 		dict<IdString,pool<IdString>> scc_break_inputs;
 		for (auto m : design->modules()) {
@@ -1184,7 +1143,6 @@
 				carry_out->port_id = ports.size();
 			}
 		}
->>>>>>> 5abe1333
 
 		for (auto mod : design->selected_modules())
 		{
@@ -1206,13 +1164,8 @@
 
 				abc9_module(design, mod, script_file, exe_file, cleanup, lut_costs, false, clk_str, keepff,
 						delay_target, lutin_shared, fast_mode, show_tempdir,
-<<<<<<< HEAD
-						box_file, lut_file, wire_delay);
-
+						box_file, lut_file, wire_delay, box_lookup, scc_break_inputs);
 				design->selection_stack.pop_back();
-=======
-						box_file, lut_file, wire_delay, box_lookup, scc_break_inputs);
->>>>>>> 5abe1333
 				continue;
 			}
 
@@ -1255,7 +1208,6 @@
 					}
 				}
 
-<<<<<<< HEAD
 				decltype(flop_data)::iterator it;
 				if (seen_cells.insert(cell->type).second) {
 					RTLIL::Module* inst_module = design->module(cell->type);
@@ -1291,18 +1243,6 @@
 					it = flop_data.find(cell->type);
 					if (it == flop_data.end())
 						continue;
-=======
-				if (cell->type.in(ID($_DFF_N_), ID($_DFF_P_)))
-				{
-					key = clkdomain_t(cell->type == ID($_DFF_P_), assign_map(cell->getPort(ID(C))), true, RTLIL::SigSpec());
-				}
-				else
-				if (cell->type.in(ID($_DFFE_NN_), ID($_DFFE_NP_), ID($_DFFE_PN_), ID($_DFFE_PP_)))
-				{
-					bool this_clk_pol = cell->type.in(ID($_DFFE_PN_), ID($_DFFE_PP_));
-					bool this_en_pol = cell->type.in(ID($_DFFE_NP_), ID($_DFFE_PP_));
-					key = clkdomain_t(this_clk_pol, assign_map(cell->getPort(ID(C))), this_en_pol, assign_map(cell->getPort(ID(E))));
->>>>>>> 5abe1333
 				}
 
 				auto jt = cell->parameters.find("\\$abc_flop_clk_pol");
